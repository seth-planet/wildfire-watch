--- conflicted
+++ resolved
@@ -2,38 +2,20 @@
 # Python 3.12 compatible
 
 # Core dependencies
-<<<<<<< HEAD
-paho-mqtt>=2.0.0
-python-dotenv>=1.0.0
-pyyaml>=6.0.1
-psutil>=5.9.0
-=======
 paho-mqtt==2.1.0
 python-dotenv==1.1.1
 pyyaml==6.0.2
->>>>>>> f1987840
 
 # Camera discovery and control
 onvif-zeep>=0.2.12
 wsdiscovery>=2.1.2
 zeep>=4.3.1
 
-# RTSP validation
-<<<<<<< HEAD
-opencv-python>=4.8.1.78
-av>=11.0.0
-
 # Network utilities
-netifaces>=0.11.0
-requests>=2.32.2
 scapy>=2.5.0
-
-# Async support
-aiohttp>=3.9.1
 
 # Data handling
 numpy>=1.26.0
-=======
 opencv-python==4.11.0.86
 av==15.0.0
 
@@ -45,7 +27,3 @@
 # Async support
 aiohttp==3.12.13
 asyncio==3.4.3
-
-# Data handling
-numpy==2.0.2
->>>>>>> f1987840
